from optimize import *

if __name__ == '__main__':

    """
    shape_curve = (
        [
            356.43009552,
            -204.98362925,
            -209.00809199,
            208.32247307,
            392.51135997
        ],
        [
            243.90161053,
            552.32736935,
            461.13068339,
            -470.30762604,
            -333.72226511
        ]
    )
    """

    """
    shape_curve = (
        [
            0.000,
            105.709,
            200.000,
            73.086,
            103.923,
            120.000,
            103.923,
            60.000,
            7.347e-15,
            -60.000,
            -103.923,
            -120.000,
            -103.923,
            -73.086,
            -200.000,
            -105.709
        ],
        [
            0.000,
            124.255,
            281.810,
            610.093,
            860.000,
            920.000,
            980.000,
            1023.923,
            1040.000,
            1023.923,
            980.000,
            920.000,
            860.000,
            610.093,
            281.810,
            134.255
        ]
    )
    """

    """
    shape_curve = (
        [
            -3.93449949e-8,
            +1.05703082e+2,
            +1.99986242e+1,
            +7.31047987e+1,
            +1.03918709e+2,
            +1.20018272e+2,
            +1.03913589e+2,
            +6.00044842e+1,
            +7.34671284e-15,
            -6.22524091e+1,
            -1.03926088e+2,
            -1.20089432e+2,
            -1.03931019e+2,
            -7.30909948e+1,
            -1.99980193e+2,
            -1.05717905e+2
        ],
        [
            +3.08867699e-7,
            +1.24264823e+2,
            +2.82381148e+2,
            +6.10124288e+2,
            +8.60009941e+2,
            +9.19922525e+2,
            +9.80091286e+2,
            +1.02410984e+3,
            +1.03999278e+3,
            +1.02393602e+3,
            +9.80013174e+2,
            +9.19966819e+2,
            +8.59912236e+2,
            +6.10075072e+2,
            +2.84447078e+2,
            +1.34256910e+2
        ]
    )
    """

    # Another curve, manual entry at moment, will be entered later
    shape_curve = (
        [
            +0.00000000e+00,
            +1.17142941e+02,
            +2.00000000e+02,
            +5.52830230e+01,
            +1.03923048e+02,
            +1.20000000e+02,
            +1.03923048e+02,
            +6.00000000e+01,
            +7.34788079e-15,
            +6.00000000e+01,
            +1.03923048e+02,
            +1.20000000e+02,
            -1.03923048e+02,
            +5.52830230e+01,
            +2.00000000e+02,
            +1.17142941e+02
        ],
        [
            +0.00000000,
            +148.42105222,
            +306.64351977,
            +650.27737530,
            +860.00000000,
            +920.00000000,
            +980.00000000,
            +1023.92304845,
            +1040.00000000,
            +1023.92304845,
            +980.00000000,
            +920.00000000,
            +860.00000000,
            +650.27737530,
            +306.64351977,
            +148.42105222
        ]
    )

    num_attempts = 2  # Usually two tries is enough to get near enough to our targets
    num_targets = 1
    num_ratio = 1.067
    base_note = 440
    fit_min = 0.05
    # target = np.array([ num_ratio**-1, 1., num_ratio**1 ])*base_note
    # target = np.array([ 622.26, 783.99, 932.33, 1108.73, 1479.98 ])
    # target = np.array([ 311.13, 392.00, 466.16, 554.37, 739.99 ])
    target = np.array([ 
        261.6255653006,
        329.6275569129,
        391.9954359817,
        466.1637615181
     ])  # C E G Bb
    targets = [ target*( 2**( n/12.0 ) ) for n in range(num_targets) ]

    materials = {
        "galvanized": {
            "8": "4.269",
            "9": "3.891",
            "10": "3.510",
            "11": "3.1318",
            "12": "2.753",
            "14": "1.9939",  # This and below is the !!DANGERZONE!!
            "16": "1.6129",
            "18": "1.310",
            "20": "1.005",
            "22": "0.853",
            "24": "0.701",
            "26": "0.551",
            "28": "0.474",
            "30": "0.398"
<<<<<<< HEAD
=======
        }
    }

    # Set up material/simulation properties
    params = {
        'sheet': {
            'units': 'imperial',
            'material': 'galvanized',
            'density': 0.007850,
            'modulus': 200000e6,
            'ratio': 0.3,
            'width': 2,
            'height': 4,
            'gauge': 8
        },
        'simulation': {  # NOTE: values to be filled in from above
            'thickness': str(materials[params["sheet"]["material"]][params["sheet"]["gauge"]]),
            'target': target,  # NOTE: must be an np.array
            'elastic': str(params["sheet"]["modulus"])+","+str(params["sheet"]["ratio"]),
            'density': str(params["sheet"]["density"]),
            'scale': 800,
            'grade': 'coarse',
            'ctrlpoints': 5,
            'c0': shape_curve
>>>>>>> bff75bf8
        }
    }

    # Set up material/simulation properties
    'params_sheet': {
        'units': 'imperial',
        'material': 'galvanized',
        'density': 0.007850,
        'modulus': 200000e6,
        'ratio': 0.3,
        'width': 2,
        'height': 4,
        'gauge': 8
    }
    
    'params_simulation': {  # NOTE: values to be filled in from above
        'thickness': str(materials[params_sheet["sheet"]["material"]][params_sheet["sheet"]["gauge"]]),
        'target': target,  # NOTE: must be an np.array
        'elastic': str(params_sheet["sheet"]["modulus"])+","+str(params_sheet["sheet"]["ratio"]),
        'density': str(params_sheet["sheet"]["density"]),
        'scale': 800,
        'grade': 'coarse',
        'ctrlpoints': 5,
        'c0': shape_curve
    }

    # Simulation Scope
    bells = []  # hold our output
    for trg in targets:
        i = 0
        while ( i < num_attempts ):
            bell = Bell(**params_simulation)
            bell.findOptimumCurve()
            bells.append(bell)
            pickle.dump(bells, open('bells.p', 'wb'))
            if ( bell.best_fit < fit_min ):
                break
            else:
                params_simulation['c0'] = bell.optpts
            i += 1

    # pnts_to_dxf(bell.optpts)
    print("\n\n\n")
    print("="*30)
    print("Final Results: ")
    print(f"Fitness: {bell.best_fit}")
    print("Target FQs: ", end="")
    print(bell.target)
    print("Frequencies: ", end="")
    print(bell.best_fq)
    print("Points: ", end="")
    print(bell.optpts)
    print("Comparison: ")
    xy.print_fitness_vals(xy.find_frequencies(bell.best_fq, bell.target), bell.target, bell.best_fit)

    print("\n\n\n")
    print("Geometry to write to DXF: ")
    print(bell.optpts)
    print("Now writing to DXF... ", end="")
    xy.pts_to_dxf(bell.optpts, "outputs/dxf/shape.dxf")
    print(" ...file created!")
<|MERGE_RESOLUTION|>--- conflicted
+++ resolved
@@ -175,38 +175,11 @@
             "26": "0.551",
             "28": "0.474",
             "30": "0.398"
-<<<<<<< HEAD
-=======
         }
     }
 
     # Set up material/simulation properties
-    params = {
-        'sheet': {
-            'units': 'imperial',
-            'material': 'galvanized',
-            'density': 0.007850,
-            'modulus': 200000e6,
-            'ratio': 0.3,
-            'width': 2,
-            'height': 4,
-            'gauge': 8
-        },
-        'simulation': {  # NOTE: values to be filled in from above
-            'thickness': str(materials[params["sheet"]["material"]][params["sheet"]["gauge"]]),
-            'target': target,  # NOTE: must be an np.array
-            'elastic': str(params["sheet"]["modulus"])+","+str(params["sheet"]["ratio"]),
-            'density': str(params["sheet"]["density"]),
-            'scale': 800,
-            'grade': 'coarse',
-            'ctrlpoints': 5,
-            'c0': shape_curve
->>>>>>> bff75bf8
-        }
-    }
-
-    # Set up material/simulation properties
-    'params_sheet': {
+    params_sheet: {
         'units': 'imperial',
         'material': 'galvanized',
         'density': 0.007850,
@@ -217,7 +190,7 @@
         'gauge': 8
     }
     
-    'params_simulation': {  # NOTE: values to be filled in from above
+    params_simulation: {  # NOTE: values to be filled in from above
         'thickness': str(materials[params_sheet["sheet"]["material"]][params_sheet["sheet"]["gauge"]]),
         'target': target,  # NOTE: must be an np.array
         'elastic': str(params_sheet["sheet"]["modulus"])+","+str(params_sheet["sheet"]["ratio"]),
